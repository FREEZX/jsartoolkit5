# ARToolKit.js
Emscripten port of ARToolKit to JavaScript

## Project Structure

- web (demos and examples using ARToolKit.js)
- tools (build scripts for building ARToolKit.js)
- emscripten (source code for ARToolKit.js)
- builds (compiled versions of ARToolKit.js)
- docs (documentation, coming...)

## Build Instructions

1. Install Emscripten (w/ node.js + python)
<<<<<<< HEAD
2. Configure parameters in tools/makem.js
3. Run `node tools/makem.js`
=======
2. Configure parameters in makem.js
3. Run `node jsartoolkit/tools/makem.js`
>>>>>>> 5a9dfa70
	(Make sure EMSCRIPTEN env variable is set. E.g. EMSCRIPTEN=/usr/lib/emsdk_portable/emscripten/master/ node tools/makem)


# ARToolKit JS API
`<script src="artoolkit.min.js></script>` - include loading script and JS API

# ARToolKit JS debug build
`<script src="jsartoolkit/build/artoolkit.debug.js></script>` - include debug build
`<script src="jsartoolkit/js/artoolkit.api.js></script>` - include JS API

## Public
*the calls your JS apps needs*
- `artoolkit.init(path, camera_param_path)` - load path for artoolkit emscripten files
- `artoolkit.onReady(callback)` - runs callback when artoolkit has completely downloaded, initalized and ready to run
- `artoolkit.setup(width, height);` - initalize a buffer size for a canvas of width & height
- `artoolkit.process(canvas);` - extracts a frame from a canvas and process it
- `artoolkit.debugSetup()` - enables debugging, adds a threshold image to the dom
- `artoolkit.getDetectedMarkers()` - returns an array of detected markers from last detection process
- `artoolkit.getCameraMatrix()` -
- `artoolkit.getTransformationMatrix()` -

## Internals

*calls called from emscripten runtime -> artoolkit.js*
- `artoolkit.onFrameMalloc(object)` - gets called when frame buffer gets allocated for canvas
- `artoolkit.onMarkerNum(number)` - gets called with the numbers of markers detected
- `artoolkit.onGetMarker(object, index)` - gets called with the marker struct for the positioned marker

*calls available from js -> emscripten*
- `_setup(width, height)`
- `_setThreshold(int)` - 0 to 255
- `_process()`
- `_setDebugMode(boolean)`
- `_addMarker(string)`
- `setThreshold`
- `setThresholdMode()` eg. `Module.setThresholdMode(Module.AR_LABELING_THRESH_MODE_AUTO_MEDIAN / AR_LABELING_THRESH_MODE_AUTO_OTSU );
- `setLabelingMode`
- `setPatternDetectionMode`
- `setMatrixCodeType()` : Eg. Module.setMatrixCodeType(Module.AR_MATRIX_CODE_3x3);
- `setImageProcMode`
- `setPattRatio`

## Examples
```
artoolkit.init('', 'camera_para.dat').onReady(function() {
  artoolkit.setProjectionNearPlane(1);
  artoolkit.setProjectionFarPlane(1000);
  artoolkit.setPatternDetectionMode(artoolkit.CONSTANTS.AR_MATRIX_CODE_DETECTION);
  artoolkit.setMatrixCodeType(artoolkit.CONSTANTS.AR_MATRIX_CODE_4x4);
})

artoolkit.init('', 'camera_para.dat').onReady(function() {
  artoolkit.addMarker('../bin/Data/patt.hiro', function(marker) {
    artoolkit.process(v);
  })
})
```

## Constants
*prepend all these constants with `Module.` or `artoolkit.CONSTANTS` to access them*
```
- AR_DEBUG_DISABLE
- AR_DEBUG_ENABLE
- AR_DEFAULT_DEBUG_MODE
- AR_LABELING_WHITE_REGION
- AR_LABELING_BLACK_REGION
- AR_DEFAULT_LABELING_MODE
- AR_DEFAULT_LABELING_THRESH
- AR_IMAGE_PROC_FRAME_IMAGE
- AR_IMAGE_PROC_FIELD_IMAGE
- AR_DEFAULT_IMAGE_PROC_MODE
- AR_TEMPLATE_MATCHING_COLOR
- AR_TEMPLATE_MATCHING_MONO
- AR_MATRIX_CODE_DETECTION
- AR_TEMPLATE_MATCHING_COLOR_AND_MATRIX
- AR_TEMPLATE_MATCHING_MONO_AND_MATRIX
- AR_DEFAULT_PATTERN_DETECTION_MODE
- AR_USE_TRACKING_HISTORY
- AR_NOUSE_TRACKING_HISTORY
- AR_USE_TRACKING_HISTORY_V2
- AR_DEFAULT_MARKER_EXTRACTION_MODE
- AR_MAX_LOOP_COUNT
- AR_LOOP_BREAK_THRESH
- AR_MATRIX_CODE_3x3
- AR_MATRIX_CODE_3x3_HAMMING63 5
- AR_MATRIX_CODE_3x3_PARITY65 2
- AR_MATRIX_CODE_4x4
- AR_MATRIX_CODE_4x4_BCH_13_9_3 7
- AR_MATRIX_CODE_4x4_BCH_13_5_5 10
- AR_LABELING_THRESH_MODE_MANUAL
- AR_LABELING_THRESH_MODE_AUTO_MEDIAN
- AR_LABELING_THRESH_MODE_AUTO_OTSU
- AR_LABELING_THRESH_MODE_AUTO_ADAPTIVE
- AR_MARKER_INFO_CUTOFF_PHASE_NONE
- AR_MARKER_INFO_CUTOFF_PHASE_PATTERN_EXTRACTION
- AR_MARKER_INFO_CUTOFF_PHASE_MATCH_GENERIC
- AR_MARKER_INFO_CUTOFF_PHASE_MATCH_CONTRAST
- AR_MARKER_INFO_CUTOFF_PHASE_MATCH_BARCODE_NOT_FOUND
- AR_MARKER_INFO_CUTOFF_PHASE_MATCH_BARCODE_EDC_FAIL
- AR_MARKER_INFO_CUTOFF_PHASE_MATCH_CONFIDENCE
- AR_MARKER_INFO_CUTOFF_PHASE_POSE_ERROR
- AR_MARKER_INFO_CUTOFF_PHASE_POSE_ERROR_MULTI
- AR_MARKER_INFO_CUTOFF_PHASE_HEURISTIC_TROUBLESOME_MATRIX_CODES
```<|MERGE_RESOLUTION|>--- conflicted
+++ resolved
@@ -12,13 +12,8 @@
 ## Build Instructions
 
 1. Install Emscripten (w/ node.js + python)
-<<<<<<< HEAD
 2. Configure parameters in tools/makem.js
-3. Run `node tools/makem.js`
-=======
-2. Configure parameters in makem.js
 3. Run `node jsartoolkit/tools/makem.js`
->>>>>>> 5a9dfa70
 	(Make sure EMSCRIPTEN env variable is set. E.g. EMSCRIPTEN=/usr/lib/emsdk_portable/emscripten/master/ node tools/makem)
 
 
