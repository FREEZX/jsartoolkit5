#include <stdio.h>
#include <AR/ar.h>
#include <AR/gsub_lite.h>
// #include <AR/gsub_es2.h>
#include <AR/arMulti.h>
#include <emscripten.h>
#include <string>
#include <vector>
#include <unordered_map>


struct simple_marker {
	int id;
	ARdouble transform[3][4];
	bool found;
};

struct multi_marker {
	int id;
	ARMultiMarkerInfoT *multiMarkerHandle;
	ARdouble transform[3][4];
	bool found;
};

struct arController {
	int id;

	ARParam param;
	ARParamLT *paramLT = NULL;

	ARUint8 *videoFrame = NULL;
	int videoFrameSize;

	int width = 0;
	int height = 0;

	ARHandle *arhandle = NULL;
	ARPattHandle *arPattHandle = NULL;
	ARMultiMarkerInfoT *arMultiMarkerHandle = NULL;
	AR3DHandle* ar3DHandle;

	ARdouble markerWidth = 40.0;
	ARdouble cameraViewScale = 1.0;
	ARdouble nearPlane = 0.0001;
	ARdouble farPlane = 1000.0;

	std::vector<simple_marker> pattern_markers;
	std::vector<multi_marker> multi_markers;
	std::unordered_map<int, simple_marker> barcode_markers;

	int patt_id = 0; // Running pattern marker id

};


std::vector<simple_marker> pattern_markers;
std::vector<multi_marker> multi_markers;
std::unordered_map<int, simple_marker> barcode_markers;

std::unordered_map<int, arController> arControllers;

std::unordered_map<int, ARParam> cameraParams;


// ============================================================================
//	Global variables
// ============================================================================

static ARdouble	transform[3][4];

static ARdouble cameraLens[16];
static ARdouble modelView[16];
static ARdouble matrix[16];

static char patt_name[]  = "/patt.hiro";
char cparam_name[] = "/camera_para.dat";

static int gARControllerID = 0;
static int gCameraID = 0;


extern "C" {

<<<<<<< HEAD
	/***********
	* Teardown *
	***********/

	void deleteHandle(arController *arc) {
		if (arc->arhandle != NULL) {
			arPattDetach(arc->arhandle);
			arDeleteHandle(arc->arhandle);
			arc->arhandle = NULL;
		}
		if (arc->ar3DHandle != NULL) {
			ar3DDeleteHandle(&(arc->ar3DHandle));
			arc->ar3DHandle = NULL;
		}
		if (arc->paramLT != NULL) {
			arParamLTFree(&(arc->paramLT));
			arc->paramLT = NULL;
		}
	}

	int teardown(int id) {
		if (arControllers.find(id) == arControllers.end()) { return -1; }
=======
	void setScale(int id, ARdouble tmp) {
		if (arControllers.find(id) == arControllers.end()) { return; }
		arController *arc = &(arControllers[id]);
		arc->cameraViewScale = tmp;
	}

	ARdouble getScale(int id) {
		if (arControllers.find(id) == arControllers.end()) { return -1; }
		arController *arc = &(arControllers[id]);
		return arc->cameraViewScale;
	}

	void setWidth(int id, ARdouble tmp) {
		if (arControllers.find(id) == arControllers.end()) { return; }
		arController *arc = &(arControllers[id]);
		arc->width = tmp;
	}

	ARdouble getWidth(int id) {
		if (arControllers.find(id) == arControllers.end()) { return -1; }
		arController *arc = &(arControllers[id]);
		return arc->width;
	}

	void setProjectionNearPlane(int id, const ARdouble projectionNearPlane) {
		if (arControllers.find(id) == arControllers.end()) { return; }
		arController *arc = &(arControllers[id]);
		arc->nearPlane = projectionNearPlane;
	}

	ARdouble getProjectionNearPlane(int id) {
		if (arControllers.find(id) == arControllers.end()) { return -1; }
		arController *arc = &(arControllers[id]);
		return arc->nearPlane;
	}

	void setProjectionFarPlane(int id, const ARdouble projectionFarPlane) {
		if (arControllers.find(id) == arControllers.end()) { return; }
>>>>>>> 20effef0
		arController *arc = &(arControllers[id]);

<<<<<<< HEAD
		if (arc->videoFrame) {
			free(arc->videoFrame);
			arc->videoFrame = NULL;
			arc->videoFrameSize = 0;
=======
	ARdouble getProjectionFarPlane(int id) {
		if (arControllers.find(id) == arControllers.end()) { return -1; }
		arController *arc = &(arControllers[id]);
		return arc->farPlane;
	}

	void setPatternDetectionMode(int id, int mode) {
		if (arControllers.find(id) == arControllers.end()) { return; }
		arController *arc = &(arControllers[id]);
		if (arSetPatternDetectionMode(arc->arhandle, mode) == 0) {
			printf("Pattern detection mode set to %d.", mode);
>>>>>>> 20effef0
		}

<<<<<<< HEAD
		deleteHandle(arc);
=======
	int getPatternDetectionMode(int id) {
		if (arControllers.find(id) == arControllers.end()) { return -1; }
		int mode;
		arController *arc = &(arControllers[id]);
		if (arGetPatternDetectionMode(arc->arhandle, &mode) == 0) {
			return mode;
		}

		return -1;
	}

	void setPattRatio(int id, float ratio) {
		if (arControllers.find(id) == arControllers.end()) { return; }
		arController *arc = &(arControllers[id]);
>>>>>>> 20effef0

		arPattDeleteHandle(arc->arPattHandle);

<<<<<<< HEAD
=======
	ARdouble getPattRatio(int id) {
		if (arControllers.find(id) == arControllers.end()) { return -1; }
		arController *arc = &(arControllers[id]);

		ARdouble pattRatio;
		if (arc->arhandle) {
			if (arGetPattRatio(arc->arhandle, &pattRatio) == 0) {
				return pattRatio;
			}
		}

		return -1;
	}

	void setMatrixCodeType(int id, int type) {
		if (arControllers.find(id) == arControllers.end()) { return; }
		arController *arc = &(arControllers[id]);
>>>>>>> 20effef0

		// TODO free all patterns and such

		return 0;
	}

<<<<<<< HEAD
=======
	int getMatrixCodeType(int id) {
		if (arControllers.find(id) == arControllers.end()) { return -1; }
		arController *arc = &(arControllers[id]);

		AR_MATRIX_CODE_TYPE matrixType;
		arGetMatrixCodeType(arc->arhandle, &matrixType);
		return matrixType;
	}

	void setLabelingMode(int id, int mode) {
		if (arControllers.find(id) == arControllers.end()) { return; }
		arController *arc = &(arControllers[id]);
>>>>>>> 20effef0

	/*****************
	* Camera loading *
	*****************/

	int loadCamera(std::string cparam_name) {
		ARParam param;
		if (arParamLoad(cparam_name.c_str(), 1, &param) < 0) {
			ARLOGe("loadCamera(): Error loading parameter file %s for camera.\n", cparam_name.c_str());
			return -1;
		}
		int cameraID = gCameraID++;
		cameraParams[cameraID] = param;

		return cameraID;
	}

<<<<<<< HEAD
	int setCamera(int id, int cameraID) {
		if (arControllers.find(id) == arControllers.end()) { return -1; }
=======
	int getLabelingMode(int id, int mode) {
		if (arControllers.find(id) == arControllers.end()) { return -1; }
		arController *arc = &(arControllers[id]);

		int labelingMode;

		if (arGetLabelingMode(arc->arhandle, &labelingMode) == 0) {
			return labelingMode;
		}

		return -1;
	}

	int setup(int width, int height, int load_camera) {
		int id = gARControllerID++;
>>>>>>> 20effef0
		arController *arc = &(arControllers[id]);

		if (cameraParams.find(cameraID) == cameraParams.end()) { return -1; }

		arc->param = cameraParams[cameraID];

		if (arc->param.xsize != arc->width || arc->param.ysize != arc->height) {
			ARLOGw("*** Camera Parameter resized from %d, %d. ***\n", arc->param.xsize, arc->param.ysize);
			arParamChangeSize(&(arc->param), arc->width, arc->height, &(arc->param));
		}

		ARLOG("*** Camera Parameter ***\n");
		arParamDisp(&(arc->param));

		deleteHandle(arc);

		if ((arc->paramLT = arParamLTCreate(&(arc->param), AR_PARAM_LT_DEFAULT_OFFSET)) == NULL) {
			ARLOGe("setCamera(): Error: arParamLTCreate.\n");
			return -1;
		}

		printf("setCamera(): arParamLTCreated\n..%d, %d\n", (arc->paramLT->param).xsize, (arc->paramLT->param).ysize);

		// setup camera
		if ((arc->arhandle = arCreateHandle(arc->paramLT)) == NULL) {
			ARLOGe("setCamera(): Error: arCreateHandle.\n");
			return -1;
		}
		// AR_DEFAULT_PIXEL_FORMAT
		int set = arSetPixelFormat(arc->arhandle, AR_PIXEL_FORMAT_RGBA);

		printf("setCamera(): arCreateHandle done\n");

		arc->ar3DHandle = ar3DCreateHandle(&(arc->param));
		if (arc->ar3DHandle == NULL) {
			ARLOGe("setCamera(): Error creating 3D handle");
			return -1;
		}

		printf("setCamera(): ar3DCreateHandle done\n");

		arPattAttach(arc->arhandle, arc->arPattHandle);
		printf("setCamera(): Pattern handler attached.\n");


		return 0;
	}




	/*****************
	* Marker loading *
	*****************/


	static int loadMarker(const char *patt_name, int *patt_id, ARHandle *arhandle, ARPattHandle **pattHandle_p) {
		// Loading only 1 pattern in this example.
		if ((*patt_id = arPattLoad(*pattHandle_p, patt_name)) < 0) {
			ARLOGe("loadMarker(): Error loading pattern file %s.\n", patt_name);
			arPattDeleteHandle(*pattHandle_p);
			return (FALSE);
		}

		return (TRUE);
	}

	static int loadMultiMarker(const char *patt_name, ARHandle *arHandle, ARPattHandle **pattHandle_p, ARMultiMarkerInfoT **arMultiConfig) {
		if( (*arMultiConfig = arMultiReadConfigFile(patt_name, *pattHandle_p)) == NULL ) {
			ARLOGe("config data load error !!\n");
			arPattDeleteHandle(*pattHandle_p);
			return (FALSE);
		}
		if( (*arMultiConfig)->patt_type == AR_MULTI_PATTERN_DETECTION_MODE_TEMPLATE ) {
			arSetPatternDetectionMode( arHandle, AR_TEMPLATE_MATCHING_COLOR );
		} else if( (*arMultiConfig)->patt_type == AR_MULTI_PATTERN_DETECTION_MODE_MATRIX ) {
			arSetPatternDetectionMode( arHandle, AR_MATRIX_CODE_DETECTION );
		} else { // AR_MULTI_PATTERN_DETECTION_MODE_TEMPLATE_AND_MATRIX
			arSetPatternDetectionMode( arHandle, AR_TEMPLATE_MATCHING_COLOR_AND_MATRIX );
		}

		return (TRUE);
	}


	int addMarker(int id, std::string patt_name) {
		if (arControllers.find(id) == arControllers.end()) { return -1; }
		arController *arc = &(arControllers[id]);

		// const char *patt_name
		// Load marker(s).
		if (!loadMarker(patt_name.c_str(), &(arc->patt_id), arc->arhandle, &(arc->arPattHandle))) {
			ARLOGe("main(): Unable to set up AR marker.\n");
			teardown(id);
			exit(-1);
		}

		arc->pattern_markers.push_back(simple_marker());
		arc->pattern_markers[arc->patt_id].id = arc->patt_id;
		arc->pattern_markers[arc->patt_id].found = false;

		return arc->patt_id;
	}

	int addMultiMarker(int id, std::string patt_name) {
		if (arControllers.find(id) == arControllers.end()) { return -1; }
		arController *arc = &(arControllers[id]);

		// const char *patt_name
		// Load marker(s).
		if (!loadMultiMarker(patt_name.c_str(), arc->arhandle, &(arc->arPattHandle), &(arc->arMultiMarkerHandle))) {
			ARLOGe("main(): Unable to set up AR multimarker.\n");
			teardown(id);
			exit(-1);
		}

		int multiMarker_id = 1000000000 - arc->multi_markers.size();
		multi_marker marker = multi_marker();
		marker.id = multiMarker_id;
		marker.found = false;
		marker.multiMarkerHandle = arc->arMultiMarkerHandle;

		arc->multi_markers.push_back(marker);

		return marker.id;
	}

	int getMultiMarkerNum(int id, int multiMarker_id) {
		if (arControllers.find(id) == arControllers.end()) { return -1; }
		arController *arc = &(arControllers[id]);

		int mId = -multiMarker_id + 1000000000;
		if (multi_markers.size() <= mId) {
			return -1;
		}
		return (arc->multi_markers[mId].multiMarkerHandle)->marker_num;
	}




	/**********************
	* Setters and getters *
	**********************/


	void setScale(int id, ARdouble tmp) {
		if (arControllers.find(id) == arControllers.end()) { return; }
		arController *arc = &(arControllers[id]);
		arc->cameraViewScale = tmp;
	}

	void setMarkerWidth(int id, ARdouble tmp) {
		if (arControllers.find(id) == arControllers.end()) { return; }
		arController *arc = &(arControllers[id]);
		arc->markerWidth = tmp;
	}

	void setProjectionNearPlane(int id, const ARdouble projectionNearPlane) {
		if (arControllers.find(id) == arControllers.end()) { return; }
		arController *arc = &(arControllers[id]);
		arc->nearPlane = projectionNearPlane;
	}

	void setProjectionFarPlane(int id, const ARdouble projectionFarPlane) {
		if (arControllers.find(id) == arControllers.end()) { return; }
		arController *arc = &(arControllers[id]);
		arc->farPlane = projectionFarPlane;
	}

	void setPatternDetectionMode(int id, int mode) {
		if (arControllers.find(id) == arControllers.end()) { return; }
		arController *arc = &(arControllers[id]);
		if (arSetPatternDetectionMode(arc->arhandle, mode) == 0) {
			printf("Pattern detection mode set to %d.", mode);
		}
	}

	void setPattRatio(int id, float ratio) {
		if (arControllers.find(id) == arControllers.end()) { return; }
		arController *arc = &(arControllers[id]);

		if (ratio <= 0.0f || ratio >= 1.0f) return;
		ARdouble pattRatio = (ARdouble)ratio;
		if (arc->arhandle) {
			if (arSetPattRatio(arc->arhandle, pattRatio) == 0) {
				printf("Pattern ratio size set to %f.", pattRatio);
			}
		}
	}

	void setMatrixCodeType(int id, int type) {
		if (arControllers.find(id) == arControllers.end()) { return; }
		arController *arc = &(arControllers[id]);

		AR_MATRIX_CODE_TYPE matrixType = (AR_MATRIX_CODE_TYPE)type;
		arSetMatrixCodeType(arc->arhandle, matrixType);
	}

	void setLabelingMode(int id, int mode) {
		if (arControllers.find(id) == arControllers.end()) { return; }
		arController *arc = &(arControllers[id]);

		int labelingMode = mode;

		if (arSetLabelingMode(arc->arhandle, labelingMode) == 0) {
			printf("Labeling mode set to %d", labelingMode);
		}
	}

	void setThreshold(int id, int threshold) {
		if (arControllers.find(id) == arControllers.end()) { return; }
		arController *arc = &(arControllers[id]);

		if (threshold < 0 || threshold > 255) return;
		if (arSetLabelingThresh(arc->arhandle, threshold) == 0) {
			printf("Threshold set to %d", threshold);
		};
		// default 100
		// arSetLabelingThreshMode
		// AR_LABELING_THRESH_MODE_MANUAL, AR_LABELING_THRESH_MODE_AUTO_MEDIAN, AR_LABELING_THRESH_MODE_AUTO_OTSU, AR_LABELING_THRESH_MODE_AUTO_ADAPTIVE
	}

	int getThreshold(int id) {
		if (arControllers.find(id) == arControllers.end()) { return -1; }
		arController *arc = &(arControllers[id]);

		int threshold;
		if (arGetLabelingThresh(arc->arhandle, &threshold) == 0) {
			return threshold;
		};

		return -1;
	}

	void setThresholdMode(int id, int mode) {
		if (arControllers.find(id) == arControllers.end()) { return; }
		arController *arc = &(arControllers[id]);

		AR_LABELING_THRESH_MODE thresholdMode = (AR_LABELING_THRESH_MODE)mode;

		if (arSetLabelingThreshMode(arc->arhandle, thresholdMode) == 0) {
			printf("Threshold mode set to %d", (int)thresholdMode);
		}
	}

	int getThresholdMode(int id) {
		if (arControllers.find(id) == arControllers.end()) { return -1; }
		arController *arc = &(arControllers[id]);

		AR_LABELING_THRESH_MODE thresholdMode;

		if (arGetLabelingThreshMode(arc->arhandle, &thresholdMode) == 0) {
			return thresholdMode;
		}

		return -1;
	}

	ARUint8* setDebugMode(int id, int enable) {
		if (arControllers.find(id) == arControllers.end()) { return NULL; }
		arController *arc = &(arControllers[id]);

		arSetDebugMode(arc->arhandle, enable ? AR_DEBUG_ENABLE : AR_DEBUG_DISABLE);
		printf("Debug mode set to %s", enable ? "on." : "off.");

		return arc->arhandle->labelInfo.bwImage;
	}

	int getDebugMode(int id) {
		if (arControllers.find(id) == arControllers.end()) { return NULL; }
		arController *arc = &(arControllers[id]);

		int enable;

		arGetDebugMode(arc->arhandle, &enable);
		return enable;
	}

	void setImageProcMode(int id, int mode) {
		if (arControllers.find(id) == arControllers.end()) { return; }
		arController *arc = &(arControllers[id]);

		int imageProcMode = mode;
		if (arSetImageProcMode(arc->arhandle, mode) == 0) {
			printf("Image proc. mode set to %d.", imageProcMode);
		}
	}

	int getImageProcMode(int id) {
		if (arControllers.find(id) == arControllers.end()) { return -1; }
		arController *arc = &(arControllers[id]);

		int imageProcMode;
		if (arGetImageProcMode(arc->arhandle, &imageProcMode) == 0) {
			return imageProcMode;
		}

		return -1;
	}

	void transferMultiMarker(int id, int multiMarkerId) {
		EM_ASM_({
			artoolkit.onGetMultiMarker($0, $1);
		},
			id,
			multiMarkerId
		);
	}

	void transferMultiMarkerSub(int id, int multiMarkerId, int index, ARMultiEachMarkerInfoT *marker) {
		EM_ASM_({
			artoolkit.onGetMultiMarkerSub($0, $1,
				{
					visible: $2,
					pattId: $3,
					pattType: $4,
					width: $5
				},
				$6
			);
		},
			id,
			multiMarkerId,
			marker->visible,
			marker->patt_id,
			marker->patt_type,
			marker->width,
			index
		);
	}

	void transferMarker(int id, ARMarkerInfo* markerInfo, int index) {
		// see /artoolkit5/doc/apiref/ar_h/index.html#//apple_ref/c/tdef/ARMarkerInfo

		EM_ASM_({
			var $a = arguments;
			var i = 24;
			artoolkit._onGetMarker({
				area: $0,
				id: $1,
				idPatt: $2,
				idMatrix: $3,
				dir: $4,
				dirPatt: $5,
				dirMatrix: $6,
				cf: $7,
				cfPatt: $8,
				cfMatrix: $9,
				pos: [$10, $11],
				line: [
					[$12, $13, $14],
					[$15, $16, $17],
					[$18, $19, $20],
					[$21, $22, $23]
				],
				vertex: [
					[$a[i++], $a[i++]],
					[$a[i++], $a[i++]],
					[$a[i++], $a[i++]],
					[$a[i++], $a[i++]]
				],
				// ARMarkerInfo2 *markerInfo2Ptr;
				// AR_MARKER_INFO_CUTOFF_PHASE cutoffPhase;
				errorCorrected: $a[i++]
				// globalID: $a[i++]
			}, $a[i++], $a[i++]);
		},
			markerInfo->area,
			markerInfo->id,
			markerInfo->idPatt,
			markerInfo->idMatrix,
			markerInfo->dir,
			markerInfo->dirPatt,
			markerInfo->dirMatrix,
			markerInfo->cf,
			markerInfo->cfPatt,
			markerInfo->cfMatrix,

			markerInfo->pos[0],
			markerInfo->pos[1],

			markerInfo->line[0][0],
			markerInfo->line[0][1],
			markerInfo->line[0][2],

			markerInfo->line[1][0],
			markerInfo->line[1][1],
			markerInfo->line[1][2],

			markerInfo->line[2][0],
			markerInfo->line[2][1],
			markerInfo->line[2][2],

			markerInfo->line[3][0],
			markerInfo->line[3][1],
			markerInfo->line[3][2],

			//

			markerInfo->vertex[0][0],
			markerInfo->vertex[0][1],

			markerInfo->vertex[1][0],
			markerInfo->vertex[1][1],

			markerInfo->vertex[2][0],
			markerInfo->vertex[2][1],

			markerInfo->vertex[3][0],
			markerInfo->vertex[3][1],

			//

			markerInfo->errorCorrected,
			index,
			id
			// markerInfo->globalID
		);
	}

	void matrixMul(ARdouble dst[3][4], ARdouble m[3][4], ARdouble n[3][4]) {
		int i, j;
		for (i = 0; i < 3; i++) {
			for (j = 0; j < 3; j++) {
				dst[i][j] =
					m[i][0] * n[0][j] +
					m[i][1] * n[1][j] +
					m[i][2] * n[2][j];
			}
			dst[i][j] =
				m[i][0] * n[0][j] +
				m[i][1] * n[1][j] +
				m[i][2] * n[2][j] +
				m[i][3];
		}
	}

	void convertMatrixFormat( ARdouble para[3][4], ARdouble gl_para[16] ) {
		int     i, j;

		for( j = 0; j < 3; j++ ) {
			for( i = 0; i < 4; i++ ) {
				gl_para[i*4+j] = para[j][i];
			}
		}
		gl_para[0*4+3] = gl_para[1*4+3] = gl_para[2*4+3] = 0.0;
		gl_para[3*4+3] = 1.0;
	}

	void convert2(ARdouble origin[3][4], ARdouble convert[16]) {
		convert[ 0] = origin[0][0];
		convert[ 1] = origin[1][0];
		convert[ 2] = origin[2][0];
		convert[ 3] = 0.0;
		convert[ 4] = origin[0][1];
		convert[ 5] = origin[1][1];
		convert[ 6] = origin[2][1];
		convert[ 7] = 0.0;
		convert[ 8] = origin[0][2];
		convert[ 9] = origin[1][2];
		convert[10] = origin[2][2];
		convert[11] = 0.0;
		convert[12] = origin[0][3];
		convert[13] = origin[1][3];
		convert[14] = origin[2][3];
		convert[15] = 1.0;
	}

	void process(int id) {
		if (arControllers.find(id) == arControllers.end()) { return; }
		arController *arc = &(arControllers[id]);

		int success = arDetectMarker(
			arc->arhandle, arc->videoFrame
		);

		if (success) return;

		printf("arDetectMarker: %d\n", success);

		int markerNum = arGetMarkerNum(arc->arhandle);
		ARMarkerInfo* markerInfo = arGetMarker(arc->arhandle);

		EM_ASM_({
			artoolkit.onMarkerNum($0, $1);
		}, id, markerNum);

		int i, j, k;

		k = -1;

		ARMarkerInfo* marker;
		simple_marker* match;
		multi_marker* multiMatch;

		for (j = 0; j < (arc->arhandle)->marker_num; j++) {
			marker = &((arc->arhandle)->markerInfo[j]);

			// Pattern found
			if (marker->idPatt > -1 && marker->idMatrix == -1) {
				match = &(arc->pattern_markers[marker->idPatt]);

				if (!match->found) {
					arGetTransMatSquare(arc->ar3DHandle, marker, arc->markerWidth, match->transform);
				} else {
					arGetTransMatSquareCont(arc->ar3DHandle, marker, match->transform, arc->markerWidth, match->transform);
				}

				arglCameraViewRH(match->transform, modelView, arc->cameraViewScale);
			}
			// Barcode found
			else if (marker->idMatrix > -1) {
				if (arc->barcode_markers.find(marker->idMatrix) == arc->barcode_markers.end()) {
					arc->barcode_markers[marker->idMatrix] = simple_marker();

					match = &(arc->barcode_markers[marker->idMatrix]);
					match->found = true;
					match->id = marker->idMatrix;
					arGetTransMatSquare(arc->ar3DHandle, marker, arc->markerWidth, match->transform);
				}
				else {
					match = &(arc->barcode_markers[marker->idMatrix]);
					arGetTransMatSquareCont(arc->ar3DHandle, marker, match->transform, arc->markerWidth, match->transform);
				}

				arglCameraViewRH(match->transform, modelView, arc->cameraViewScale);
			}
			// everything else
			else {
				arGetTransMatSquare(arc->ar3DHandle, &((arc->arhandle)->markerInfo[j]), arc->markerWidth, transform);
				// places transform matrix to modelView
				arglCameraViewRH(transform, modelView, arc->cameraViewScale);
			}

			// send what we have down to JS land
			transferMarker(id, &((arc->arhandle)->markerInfo[j]), j);
		}

		arglCameraFrustumRH(&((arc->paramLT)->param), arc->nearPlane, arc->farPlane, cameraLens);

		// toggle transform found flag
		for (j = 0; j < arc->pattern_markers.size(); j++) {
			match = &(arc->pattern_markers[j]);
			match->found = false;
			for (k=0; k < arc->arhandle->marker_num; k++) {
				marker = &((arc->arhandle)->markerInfo[k]);
				if (marker->idPatt == match->id && marker->idMatrix == -1) {
					match->found = true;
					break;
				}
			}
		}

		for (auto &any : arc->barcode_markers) {
			match = &any.second;
			match->found = false;
			for (k=0; k < arc->arhandle->marker_num; k++) {
				marker = &((arc->arhandle)->markerInfo[k]);
				if (marker->idMatrix == -1) {
					match->found = true;
					break;
				}
			}

			//if (!match->found) barcode_markers.erase(marker->id);
		}

		for (j = 0; j < arc->multi_markers.size(); j++) {
			multiMatch = &(arc->multi_markers[j]);
			multiMatch->found = false;
			ARMultiMarkerInfoT *arMulti = multiMatch->multiMarkerHandle;

			int err = 0;
			int robustFlag = 1;

			if( robustFlag ) {
				err = arGetTransMatMultiSquareRobust( arc->ar3DHandle, markerInfo, markerNum, arMulti );
			} else {
				err = arGetTransMatMultiSquare( arc->ar3DHandle, markerInfo, markerNum, arMulti );
			}
			arglCameraViewRH(arMulti->trans, modelView, arc->cameraViewScale);
			transferMultiMarker(id, multiMatch->id);

			for (k = 0; k < arMulti->marker_num; k++) {
				matrixMul(transform, arMulti->trans, arMulti->marker[k].trans);
				arglCameraViewRH(transform, modelView, arc->cameraViewScale);
				transferMultiMarkerSub(id, multiMatch->id, k, &(arMulti->marker[k]));
			}
		}
	}





	/********
	* Setup *
	********/

	int setup(int width, int height, int cameraID) {
		int id = gARControllerID++;
		arController *arc = &(arControllers[id]);
		arc->id = id;

		arc->width = width;
		arc->height = height;

		arc->videoFrameSize = width * height * 4 * sizeof(ARUint8);
		arc->videoFrame = (ARUint8*) malloc(arc->videoFrameSize);

		if ((arc->arPattHandle = arPattCreateHandle()) == NULL) {
			ARLOGe("setup(): Error: arPattCreateHandle.\n");
		}

		setCamera(id, cameraID);

		printf("Allocated videoFrameSize %d\n", arc->videoFrameSize);

		EM_ASM_({
			artoolkit.onFrameMalloc($0, {
				framepointer: $1,
				framesize: $2,
				camera: $3,
				modelView: $4
			});
		},
			arc->id,
			arc->videoFrame,
			arc->videoFrameSize,
			cameraLens,
			modelView
		);

		return arc->id;
	}



}

#include "ARBindEM.cpp"<|MERGE_RESOLUTION|>--- conflicted
+++ resolved
@@ -81,7 +81,6 @@
 
 extern "C" {
 
-<<<<<<< HEAD
 	/***********
 	* Teardown *
 	***********/
@@ -104,130 +103,24 @@
 
 	int teardown(int id) {
 		if (arControllers.find(id) == arControllers.end()) { return -1; }
-=======
-	void setScale(int id, ARdouble tmp) {
-		if (arControllers.find(id) == arControllers.end()) { return; }
-		arController *arc = &(arControllers[id]);
-		arc->cameraViewScale = tmp;
-	}
-
-	ARdouble getScale(int id) {
-		if (arControllers.find(id) == arControllers.end()) { return -1; }
-		arController *arc = &(arControllers[id]);
-		return arc->cameraViewScale;
-	}
-
-	void setWidth(int id, ARdouble tmp) {
-		if (arControllers.find(id) == arControllers.end()) { return; }
-		arController *arc = &(arControllers[id]);
-		arc->width = tmp;
-	}
-
-	ARdouble getWidth(int id) {
-		if (arControllers.find(id) == arControllers.end()) { return -1; }
-		arController *arc = &(arControllers[id]);
-		return arc->width;
-	}
-
-	void setProjectionNearPlane(int id, const ARdouble projectionNearPlane) {
-		if (arControllers.find(id) == arControllers.end()) { return; }
-		arController *arc = &(arControllers[id]);
-		arc->nearPlane = projectionNearPlane;
-	}
-
-	ARdouble getProjectionNearPlane(int id) {
-		if (arControllers.find(id) == arControllers.end()) { return -1; }
-		arController *arc = &(arControllers[id]);
-		return arc->nearPlane;
-	}
-
-	void setProjectionFarPlane(int id, const ARdouble projectionFarPlane) {
-		if (arControllers.find(id) == arControllers.end()) { return; }
->>>>>>> 20effef0
-		arController *arc = &(arControllers[id]);
-
-<<<<<<< HEAD
+		arController *arc = &(arControllers[id]);
+
 		if (arc->videoFrame) {
 			free(arc->videoFrame);
 			arc->videoFrame = NULL;
 			arc->videoFrameSize = 0;
-=======
-	ARdouble getProjectionFarPlane(int id) {
-		if (arControllers.find(id) == arControllers.end()) { return -1; }
-		arController *arc = &(arControllers[id]);
-		return arc->farPlane;
-	}
-
-	void setPatternDetectionMode(int id, int mode) {
-		if (arControllers.find(id) == arControllers.end()) { return; }
-		arController *arc = &(arControllers[id]);
-		if (arSetPatternDetectionMode(arc->arhandle, mode) == 0) {
-			printf("Pattern detection mode set to %d.", mode);
->>>>>>> 20effef0
-		}
-
-<<<<<<< HEAD
+		}
+
 		deleteHandle(arc);
-=======
-	int getPatternDetectionMode(int id) {
-		if (arControllers.find(id) == arControllers.end()) { return -1; }
-		int mode;
-		arController *arc = &(arControllers[id]);
-		if (arGetPatternDetectionMode(arc->arhandle, &mode) == 0) {
-			return mode;
-		}
-
-		return -1;
-	}
-
-	void setPattRatio(int id, float ratio) {
-		if (arControllers.find(id) == arControllers.end()) { return; }
-		arController *arc = &(arControllers[id]);
->>>>>>> 20effef0
 
 		arPattDeleteHandle(arc->arPattHandle);
 
-<<<<<<< HEAD
-=======
-	ARdouble getPattRatio(int id) {
-		if (arControllers.find(id) == arControllers.end()) { return -1; }
-		arController *arc = &(arControllers[id]);
-
-		ARdouble pattRatio;
-		if (arc->arhandle) {
-			if (arGetPattRatio(arc->arhandle, &pattRatio) == 0) {
-				return pattRatio;
-			}
-		}
-
-		return -1;
-	}
-
-	void setMatrixCodeType(int id, int type) {
-		if (arControllers.find(id) == arControllers.end()) { return; }
-		arController *arc = &(arControllers[id]);
->>>>>>> 20effef0
-
 		// TODO free all patterns and such
 
 		return 0;
 	}
 
-<<<<<<< HEAD
-=======
-	int getMatrixCodeType(int id) {
-		if (arControllers.find(id) == arControllers.end()) { return -1; }
-		arController *arc = &(arControllers[id]);
-
-		AR_MATRIX_CODE_TYPE matrixType;
-		arGetMatrixCodeType(arc->arhandle, &matrixType);
-		return matrixType;
-	}
-
-	void setLabelingMode(int id, int mode) {
-		if (arControllers.find(id) == arControllers.end()) { return; }
-		arController *arc = &(arControllers[id]);
->>>>>>> 20effef0
+
 
 	/*****************
 	* Camera loading *
@@ -245,26 +138,8 @@
 		return cameraID;
 	}
 
-<<<<<<< HEAD
 	int setCamera(int id, int cameraID) {
 		if (arControllers.find(id) == arControllers.end()) { return -1; }
-=======
-	int getLabelingMode(int id, int mode) {
-		if (arControllers.find(id) == arControllers.end()) { return -1; }
-		arController *arc = &(arControllers[id]);
-
-		int labelingMode;
-
-		if (arGetLabelingMode(arc->arhandle, &labelingMode) == 0) {
-			return labelingMode;
-		}
-
-		return -1;
-	}
-
-	int setup(int width, int height, int load_camera) {
-		int id = gARControllerID++;
->>>>>>> 20effef0
 		arController *arc = &(arControllers[id]);
 
 		if (cameraParams.find(cameraID) == cameraParams.end()) { return -1; }
@@ -417,22 +292,46 @@
 		arc->cameraViewScale = tmp;
 	}
 
+	ARdouble getScale(int id) {
+		if (arControllers.find(id) == arControllers.end()) { return -1; }
+		arController *arc = &(arControllers[id]);
+		return arc->cameraViewScale;
+	}
+
 	void setMarkerWidth(int id, ARdouble tmp) {
 		if (arControllers.find(id) == arControllers.end()) { return; }
 		arController *arc = &(arControllers[id]);
 		arc->markerWidth = tmp;
 	}
 
+	ARdouble getMarkerWidth(int id) {
+		if (arControllers.find(id) == arControllers.end()) { return -1; }
+		arController *arc = &(arControllers[id]);
+		return arc->markerWidth;
+	}
+
 	void setProjectionNearPlane(int id, const ARdouble projectionNearPlane) {
 		if (arControllers.find(id) == arControllers.end()) { return; }
 		arController *arc = &(arControllers[id]);
 		arc->nearPlane = projectionNearPlane;
 	}
 
+	ARdouble getProjectionNearPlane(int id) {
+		if (arControllers.find(id) == arControllers.end()) { return -1; }
+		arController *arc = &(arControllers[id]);
+		return arc->nearPlane;
+	}
+
 	void setProjectionFarPlane(int id, const ARdouble projectionFarPlane) {
 		if (arControllers.find(id) == arControllers.end()) { return; }
 		arController *arc = &(arControllers[id]);
 		arc->farPlane = projectionFarPlane;
+	}
+
+	ARdouble getProjectionFarPlane(int id) {
+		if (arControllers.find(id) == arControllers.end()) { return -1; }
+		arController *arc = &(arControllers[id]);
+		return arc->farPlane;
 	}
 
 	void setPatternDetectionMode(int id, int mode) {
@@ -441,6 +340,17 @@
 		if (arSetPatternDetectionMode(arc->arhandle, mode) == 0) {
 			printf("Pattern detection mode set to %d.", mode);
 		}
+	}
+
+	int getPatternDetectionMode(int id) {
+		if (arControllers.find(id) == arControllers.end()) { return -1; }
+		int mode;
+		arController *arc = &(arControllers[id]);
+		if (arGetPatternDetectionMode(arc->arhandle, &mode) == 0) {
+			return mode;
+		}
+
+		return -1;
 	}
 
 	void setPattRatio(int id, float ratio) {
@@ -456,6 +366,20 @@
 		}
 	}
 
+	ARdouble getPattRatio(int id) {
+		if (arControllers.find(id) == arControllers.end()) { return -1; }
+		arController *arc = &(arControllers[id]);
+
+		ARdouble pattRatio;
+		if (arc->arhandle) {
+			if (arGetPattRatio(arc->arhandle, &pattRatio) == 0) {
+				return pattRatio;
+			}
+		}
+
+		return -1;
+	}
+
 	void setMatrixCodeType(int id, int type) {
 		if (arControllers.find(id) == arControllers.end()) { return; }
 		arController *arc = &(arControllers[id]);
@@ -464,6 +388,15 @@
 		arSetMatrixCodeType(arc->arhandle, matrixType);
 	}
 
+	int getMatrixCodeType(int id) {
+		if (arControllers.find(id) == arControllers.end()) { return -1; }
+		arController *arc = &(arControllers[id]);
+
+		AR_MATRIX_CODE_TYPE matrixType;
+		arGetMatrixCodeType(arc->arhandle, &matrixType);
+		return matrixType;
+	}
+
 	void setLabelingMode(int id, int mode) {
 		if (arControllers.find(id) == arControllers.end()) { return; }
 		arController *arc = &(arControllers[id]);
@@ -473,6 +406,19 @@
 		if (arSetLabelingMode(arc->arhandle, labelingMode) == 0) {
 			printf("Labeling mode set to %d", labelingMode);
 		}
+	}
+
+	int getLabelingMode(int id, int mode) {
+		if (arControllers.find(id) == arControllers.end()) { return -1; }
+		arController *arc = &(arControllers[id]);
+
+		int labelingMode;
+
+		if (arGetLabelingMode(arc->arhandle, &labelingMode) == 0) {
+			return labelingMode;
+		}
+
+		return -1;
 	}
 
 	void setThreshold(int id, int threshold) {
@@ -565,6 +511,14 @@
 
 		return -1;
 	}
+
+
+
+
+	/*
+		Marker processing
+	*/
+
 
 	void transferMultiMarker(int id, int multiMarkerId) {
 		EM_ASM_({
