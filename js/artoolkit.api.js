--- conflicted
+++ resolved
@@ -1,9 +1,5 @@
 ;(function() {
-<<<<<<< HEAD
 	'use strict';
-=======
-	'use strict'
->>>>>>> f84fbeaa
 
 	/**
 		The ARController is the main object for doing AR marker detection with JSARToolKit.
@@ -1341,7 +1337,7 @@
 
 		@exports ARCameraParam
 		@constructor
-	 
+
 		@param {string} src URL to load camera parameters from.
 		@param {Function} onload Onload callback to be called on successful parameter loading.
 		@param {Function} onerror Error callback to called when things don't work out.
